--- conflicted
+++ resolved
@@ -196,19 +196,12 @@
     print('starting greedy algorithm')
     # start a timer
     start_time = time.time()
-<<<<<<< HEAD
 
     # make a path that visits all the cities exactly once. Example: [0, 2, 1, 3, 4, 5]
     list_of_all_cities = []
     for numeric_index in range(city_count):
         list_of_all_cities.append(numeric_index)
-=======
-        
-    # make a tosser path that visits all the cities exactly once. Example: [0, 2, 1, 3, 4, 5]
-    path = []
-    for i in range(city_count):
-        path.append(i)
->>>>>>> 16fa0a6b
+
         
     total_distance = find_total_distance(distance_table, list_of_all_cities)
     best_distance = total_distance
@@ -223,33 +216,14 @@
         current_path = []
         print('starting city is: ', starting_city)
         current_path.append(starting_city)
-<<<<<<< HEAD
+
         print('after adding starting city, the current path is: ', current_path)
-=======
-        print('after adding starting city, current path is: ', current_path)
-
->>>>>>> 16fa0a6b
+
 
         # remove the starting city from the list of cities to visit
         cities_to_visit.remove(starting_city)
         print('after removing starting city, the cities to visit are: ', cities_to_visit)
 
-<<<<<<< HEAD
-        for city_to_check in cities_to_visit:
-            from_city = current_path[-1]
-            print('inside the for loop for city to check, the from city is: ', from_city)
-            closest_city = cities_to_visit[0]
-            closest_city_distance = distance_table[from_city][closest_city]
-
-            print('city to check is: ', city_to_check)
-            distance_from_starting_city_to_city_to_check = distance_table[starting_city][city_to_check]
-            print('distance from starting city to city to check is: ', distance_from_starting_city_to_city_to_check)
-            if distance_from_starting_city_to_city_to_check < closest_city_distance:
-                closest_city = city_to_check
-                closest_city_distance = distance_from_starting_city_to_city_to_check
-                print('closest city is: ', closest_city)
-                print('closest city distance is: ', closest_city_distance)
-=======
         for next_city in range(city_count - 1):
             print('next city is: ', cities_to_visit[next_city])
             # find the closest city to the current city
@@ -264,7 +238,6 @@
                     closest_city_distance = distance_from_starting_city_to_city_to_check
                     print('closest city is: ', closest_city)
                     print('closest city distance is: ', closest_city_distance)
->>>>>>> 16fa0a6b
         current_path.append(closest_city)
 
         print('current path is: ', current_path)
