--- conflicted
+++ resolved
@@ -7,11 +7,10 @@
 
 import jeremy_file
 
-<<<<<<< HEAD
 import kylar_file
-=======
+
 import Josh_file
->>>>>>> 9dcd5c26
+
 
 our_object = Faff_file.User_interactions()
 
