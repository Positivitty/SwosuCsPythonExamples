# we are going to make some of our own modules.
# here are two good sites to skim
# https://docs.python.org/3/tutorial/modules.html
# https://docs.python.org/3/tutorial/classes.html
# https://www.pythonpool.com/python-class-vs-module/
import Faff_file


import jeremy_file

import kylar_file

import Josh_file

import file_jessie
<<<<<<< HEAD

import ryan_file
=======
import Dalton_file
>>>>>>> 860b8c24

our_object = Faff_file.User_interactions()


our_object.say_hello()
#DAlton Was Here

our_object.testing_or_playing()

our_object.ask_player_count()

our_object.ask_player_names()

while True:
    for player_number in range(0, our_object.get_player_count()):
        print(f'ready player {player_number + 1}, aka {our_object.get_player_name(player_number)}')

        our_object.roll_new_five()
        our_object.ask_player_what_to_keep()
    print('good round everyone!')
    break<|MERGE_RESOLUTION|>--- conflicted
+++ resolved
@@ -13,12 +13,11 @@
 import Josh_file
 
 import file_jessie
-<<<<<<< HEAD
 
 import ryan_file
-=======
+
 import Dalton_file
->>>>>>> 860b8c24
+
 
 our_object = Faff_file.User_interactions()
 
