--- conflicted
+++ resolved
@@ -5,11 +5,10 @@
 # https://www.pythonpool.com/python-class-vs-module/
 
 
-<<<<<<< HEAD
 
-=======
+
+
 #<<<<<<< HEAD
->>>>>>> e72763bb
 #import kendell_file
 #import jeremy_file
 #import kylar_file
@@ -20,14 +19,11 @@
 #import spencer_file
 #import ryan_file
 #import trevor_file
-<<<<<<< HEAD
 
 
 
 
-=======
 #=======
->>>>>>> e72763bb
 #import kendell_file
 #import jeremy_file
 #import kylar_file
