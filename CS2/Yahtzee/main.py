 # we are going to make some of our own modules.
# here are two good sites to skim
# https://docs.python.org/3/tutorial/modules.html
# https://docs.python.org/3/tutorial/classes.html
# https://www.pythonpool.com/python-class-vs-module/


<<<<<<< HEAD
<<<<<<< HEAD
#<<<<<<< HEAD
=======
>>>>>>> e1df5d48acafee6a1437dc5da88dae69bd71936b
=======



#<<<<<<< HEAD
>>>>>>> a2bc45d3
#import kendell_file
#import jeremy_file
#import kylar_file
#import Josh_file
#import jessie_file
#import Dalton_File
#import jarett_file
#import spencer_file
#import ryan_file
#import trevor_file
<<<<<<< HEAD
<<<<<<< HEAD
#=======
=======
>>>>>>> e1df5d48acafee6a1437dc5da88dae69bd71936b
=======




#=======
>>>>>>> a2bc45d3
#import kendell_file
#import jeremy_file
#import kylar_file
#import Josh_file
#import jessie_file
#import Dalton_File
#import jarett_file
#import spencer_file

<<<<<<< HEAD
<<<<<<< HEAD
#>>>>>>> c7de0f8bcb6d1284c130038bf273184f050ead7e
=======
>>>>>>> e1df5d48acafee6a1437dc5da88dae69bd71936b
=======
#>>>>>>> c7de0f8bcb6d1284c130038bf273184f050ead7e
>>>>>>> a2bc45d3
import Faff_file
import dice_file
import upperscore_scorepad
import Scorepad_file
import lower_section_file

our_object = Faff_file.User_interactions()
dice_object = dice_file.dice_class()
upper_scorecard_object = upperscore_scorepad.singles_possible_scores()
lower_section_scores = lower_section_file.lower_section()

our_object.say_hello()

our_object.testing_or_playing()

our_object.ask_player_count()

our_object.ask_player_names()
scorecard_object = Scorepad_file.Scorepad_class(our_object, upper_scorecard_object,lower_section_scores)
scorecard_object.initilize_score_card(our_object, upper_scorecard_object,lower_section_scores)
scorecard_object.print_score_card()

for round_index in range (0, (len(scorecard_object.score_card) - 1)):
    for player_number in range(0, our_object.get_player_count()):
        scorecard_object.player_index = player_number
        print(f'ready player {player_number + 1}, aka {our_object.get_player_name(player_number)}')

        dice_object.roll_new_five()
        upper_scorecard_object.load_input_dice(dice_object.dice_on_table)
        upper_scorecard_object.calculate_scores()
        upper_scorecard_object.print_upper_scorecard_options()
        lower_section_scores.take_dice(dice_object.dice_on_table)
        lower_section_scores.dice_count()
        lower_section_scores.score_scanner()
        while 3 >= dice_object.roll_count:
            dice_object.ask_player_what_to_keep(our_object)
            print('done asking what to save')
            print('now we roll the ones not saved.')
            dice_object.roll_unsaved_dice()
            upper_scorecard_object.load_input_dice(dice_object.dice_on_table)
            upper_scorecard_object.calculate_scores()
            upper_scorecard_object.print_upper_scorecard_options()
            if 4 == dice_object.roll_count:
                print('you are out of rolls..')
                dice_object.print_dice_on_table()
        scorecard_object.ask_user_which_index_to_keep(upper_scorecard_object, our_object)
        scorecard_object.print_score_card()

    print('good round everyone!')
    #break<|MERGE_RESOLUTION|>--- conflicted
+++ resolved
@@ -5,17 +5,11 @@
 # https://www.pythonpool.com/python-class-vs-module/
 
 
-<<<<<<< HEAD
-<<<<<<< HEAD
-#<<<<<<< HEAD
-=======
->>>>>>> e1df5d48acafee6a1437dc5da88dae69bd71936b
-=======
 
 
 
-#<<<<<<< HEAD
->>>>>>> a2bc45d3
+
+
 #import kendell_file
 #import jeremy_file
 #import kylar_file
@@ -26,18 +20,12 @@
 #import spencer_file
 #import ryan_file
 #import trevor_file
-<<<<<<< HEAD
-<<<<<<< HEAD
-#=======
-=======
->>>>>>> e1df5d48acafee6a1437dc5da88dae69bd71936b
-=======
 
 
 
 
-#=======
->>>>>>> a2bc45d3
+
+
 #import kendell_file
 #import jeremy_file
 #import kylar_file
@@ -47,14 +35,6 @@
 #import jarett_file
 #import spencer_file
 
-<<<<<<< HEAD
-<<<<<<< HEAD
-#>>>>>>> c7de0f8bcb6d1284c130038bf273184f050ead7e
-=======
->>>>>>> e1df5d48acafee6a1437dc5da88dae69bd71936b
-=======
-#>>>>>>> c7de0f8bcb6d1284c130038bf273184f050ead7e
->>>>>>> a2bc45d3
 import Faff_file
 import dice_file
 import upperscore_scorepad
