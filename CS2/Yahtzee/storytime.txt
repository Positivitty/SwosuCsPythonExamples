--- conflicted
+++ resolved
@@ -5,9 +5,8 @@
 a dog went to the park for a treat
 ryan went out to the pasture to check cows
 kendell went to the store.
-<<<<<<< HEAD
+
 Jarett copied what Ryan was typing.
-=======
 
-mario has a mystery
->>>>>>> cc1aa2fc
+
+mario has a mystery