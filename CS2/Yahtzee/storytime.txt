--- conflicted
+++ resolved
@@ -2,8 +2,6 @@
 ryan went out to the pasture to check cows
 kendell went to the store.
 Jarett copied what Ryan was typing.
-<<<<<<< HEAD
+
 Kendells own branch
-=======
-wyatt was here
->>>>>>> aae84c9d
+wyatt was here